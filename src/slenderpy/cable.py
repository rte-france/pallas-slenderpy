"""Cable object and associated solvers."""

import io
import os
from typing import Tuple, Union, Callable, Optional

import numpy as np
import scipy as sp
from scipy.linalg import solve_banded
from slenderpy import _cable_utils as cbu
from slenderpy import _progress_bar as spb
from slenderpy import simtools


def _newt2dv(f1, f2, x0, y0, epsilon=1.0e-12, maxiter=64, dx=1.0e-03, dy=1.0e-03):
    """2D quasi-Newton with arrays."""
    q = 1.0
    c = 0
    x = x0
    y = y0
    while q > epsilon and c < maxiter:
        F1 = f1(x, y)
        F2 = f2(x, y)
        Ja = 0.5 * (f1(x + dx, y) - f1(x - dx, y)) / dx
        Jb = 0.5 * (f1(x, y + dy) - f1(x, y - dy)) / dy
        Jc = 0.5 * (f2(x + dx, y) - f2(x - dx, y)) / dx
        Jd = 0.5 * (f2(x, y + dy) - f2(x, y - dy)) / dy
        di = 1.0 / (Ja * Jd - Jb * Jc)
        ex = di * (Jd * F1 - Jb * F2)
        ey = di * (Ja * F2 - Jc * F1)
        x -= ex
        y -= ey
        q = max(np.nanmax(np.abs(ex / x)), np.nanmax(np.abs(ey / y)))
        c += 1
    return x, y, c, np.maximum(np.abs(ex / x), np.abs(ey / y))


def _solve_p3(c1, c2, c3):
    """Compute real solution of : x**3 + c1 x**2 + c2 x + c3 = 0."""
    p = c2 - c1**2 / 3.0
    q = c3 - c1 * c2 / 3.0 + 2.0 * c1**3 / 27.0
    D = 4.0 * p**3 + 27.0 * q**2
    tp1 = (-q + np.sqrt(D / 27.0 + 0j)) / 2.0
    tp2 = (-q - np.sqrt(D / 27.0 + 0j)) / 2.0
    return np.real(np.power(tp1, 1 / 3) + np.power(tp2, 1 / 3) - c1 / 3.0)


def __alts(Lp, a, x, s):
    return 2.0 * a * np.sinh(0.5 * (Lp * s + x) / a) * np.sinh(0.5 * Lp * s / a)


def _q_factor(L, h):
    return np.log((L + h) / (L - h))


def catenary_length(
    Lp: Union[float, np.ndarray],
    a: Union[float, np.ndarray],
    h: Union[float, np.ndarray],
) -> Union[float, np.ndarray]:
    """Compute cable length.

    Parameters
    ----------
    Lp : float or numpy.ndarray
        Span length (m).
    a : float or numpy.ndarray
        Mechanical parameter or catenary constant (m).
    h : float or numpy.ndarray
        Height difference between anchors (m).

    Returns
    -------
    float or numpy.ndarray (depending on input)
        Cable length when supporting its own weight (m).

    """
    return np.sqrt(h**2 + (2.0 * a * np.sinh(0.5 * Lp / a)) ** 2)


def irvine_number(
    Lp: Union[float, np.ndarray],
    a: Union[float, np.ndarray],
    h: Union[float, np.ndarray],
    m: float,
    EA: float,
    g: float = 9.81,
) -> Union[float, np.ndarray]:
    """Compute Irvine number.

    Parameters
    ----------
    Lp : float or numpy.ndarray
        Span length (m).
    a : float or numpy.ndarray
        Mechanical parameter or catenary constant (m).
    h : float or numpy.ndarray
        Height difference between anchors (m).
    m : float
        Mass per unit length (kg/m).
    EA : float
        Axial stiffness (N).
    g : float, optional
        Gravitational acceleration. The default is 9.81.

    Returns
    -------
    float or numpy.ndarray (depending on input)
        Irvine number.

    """
    L = catenary_length(Lp, a, h)
    return np.sqrt((Lp / a) ** 2 * (Lp * EA / (L * a * m * g)))


def natural_frequency(
    L: Union[float, np.ndarray], a: Union[float, np.ndarray], g: float = 9.81
) -> Union[float, np.ndarray]:
    """Compute string natural frequency.

    Parameters
    ----------
    L : float or numpy.ndarray
        Cable length (m).
    a : float or numpy.ndarray
        Mechanical parameter or catenary constant (m).
    g : float, optional
        Gravitational acceleration. The default is 9.81.

    Returns
    -------
    float or numpy.ndarray (depending on input)
        Natural frequency (Hz).

    """
    return 0.5 * np.sqrt(a * g) / L


def _alts(s, Lp, a, h):
    L = catenary_length(Lp, a, h)
    q = _q_factor(L, h)
    x = a * q - Lp
    return __alts(Lp, a, x, s)


<<<<<<< HEAD
def argsag(
    Lp: Union[float, np.ndarray],
    a: Union[float, np.ndarray],
    h: Union[float, np.ndarray],
) -> Union[float, np.ndarray]:
    """Find curvilinear abscissa where sag occurs.

    Parameters
    ----------
    Lp : float or numpy.ndarray
        Span length (m).
    a : float or numpy.ndarray
        Mechanical parameter or catenary constant (m).
    h : float or numpy.ndarray
        Height difference between anchors (m).

    Returns
    -------
    float or numpy.ndarray (depending on input)
        Sag (m).

    """
    L = catenary_length(Lp, a, h)
    q = _q_factor(L, h)
    x = 0.5 * (a * q - Lp)
    return (a * np.arcsinh(h / Lp) - x) / Lp


=======
>>>>>>> 85968b1c
def sag(
    Lp: Union[float, np.ndarray],
    a: Union[float, np.ndarray],
    h: Union[float, np.ndarray],
) -> Union[float, np.ndarray]:
    """Compute suspended cable sag.

    Parameters
    ----------
    Lp : float or numpy.ndarray
        Span length (m).
    a : float or numpy.ndarray
        Mechanical parameter or catenary constant (m).
    h : float or numpy.ndarray
        Height difference between anchors (m).

    Returns
    -------
    float or numpy.ndarray (depending on input)
        Sag (m).

    """
    L = catenary_length(Lp, a, h)
    q = _q_factor(L, h)
    x = 0.5 * (a * q - Lp)
    s = argsag(Lp, a, h)
    return s * h - __alts(Lp, a, 2.0 * x, s)


def _blondel(m, EA, al, L, H, dT, g=9.81):
    c1 = +EA * (al * dT + (m * g * L) ** 2 / (24.0 * H**2)) - H
    c3 = -EA * (m * g * L) ** 2 / 24.0
    return _solve_p3(c1, 0.0, c3)


def tension_corr_temperature(
    m: Union[float, np.ndarray],
    EA: Union[float, np.ndarray],
    al: Union[float, np.ndarray],
    Lp: Union[float, np.ndarray],
    H: Union[float, np.ndarray],
    h: Union[float, np.ndarray],
    dT: Union[float, np.ndarray],
    g: float = 9.81,
    epsilon: float = 1.0e-12,
    maxiter: int = 16,
) -> Tuple[Union[float, np.ndarray], Union[float, np.ndarray]]:
    """Evaluate variation of tension with temperature shift.

    Parameters
    ----------
    m : float or numpy.ndarray
        Mass per unit length (kg/m).
    EA : float or numpy.ndarray
        Axial stiffness (N).
    al : float or numpy.ndarray
        Thermal dilatation coefficient (K**-1)
    Lp : float or numpy.ndarray
        Span length (m).
    H : float or numpy.ndarray
        Tension at reference temperature (N).
    h : float or numpy.ndarray
        Height difference (m) between anchors.
    dT : float or numpy.ndarray
        Difference with reference temperature (K).
    g : float, optional
        Gravitational acceleration. The default is 9.81.
    epsilon : float, optional
        Relative error used in iterative schemes. The default is 1.0E-12
    maxiter : int, optional
        Maximum number of iterations in iterative schemes. The default is 16

    Returns
    -------
    float or numpy.ndarray (depending on input)
        New catenary constant at shifted temperature (m).
    float or numpy.ndarray (depending on input)
        Maximum error on iterative schemes.
    """
    w = m * g
    Lr = np.sqrt(Lp**2 + h**2)  # straight length
    cv = Lp / Lr  # cos(vv)
    sv = -h / Lr  # sin(vv)

    def phi1(s, v, h, dT):
        return h * (
            s / EA
            + (1.0 + al * dT) * (np.arcsinh(v / h) - np.arcsinh((v - w * s) / h)) / w
        )

    def phi2(s, v, h, dT):
        return (v * s - 0.5 * w * s**2) / EA + h / w * (1.0 + al * dT) * (
            np.sqrt(1.0 + (v / h) ** 2) - np.sqrt(1.0 + ((v - w * s) / h) ** 2)
        )

    # (1) find length

    l_ = Lr
    v_ = 0.5 * w * l_

    def f1(v, l):
        return phi1(l, v, H, 0.0) - Lp

    def f2(v, l):
        return phi2(l, v, H, 0.0) - l * sv / cv

    v_, l_, _, qa = _newt2dv(f1, f2, v_, l_, epsilon=epsilon, maxiter=maxiter)

    # (2) find tension

    L0 = l_  # initial length

    def g1(v, h):
        return phi1(L0, v, h, dT) - Lp

    def g2(v, h):
        return phi2(L0, v, h, dT) - L0 * sv / cv

    h_ = _blondel(m, EA, al, L0, H, dT, g=g)
    v_, h_, _, qb = _newt2dv(g1, g2, v_, h_, epsilon=epsilon, maxiter=maxiter)

    return h_, np.maximum(qa, qb)


def catconst_corr_temperature(
    m: Union[float, np.ndarray],
    EA: Union[float, np.ndarray],
    al: Union[float, np.ndarray],
    Lp: Union[float, np.ndarray],
    A: Union[float, np.ndarray],
    h: Union[float, np.ndarray],
    dT: Union[float, np.ndarray],
    g: float = 9.81,
    epsilon: float = 1.0e-12,
    maxiter: int = 16,
) -> Tuple[Union[float, np.ndarray], Union[float, np.ndarray]]:
    """Evaluate variation of catenary constant with temperature shift.

    Parameters
    ----------
    m : float or numpy.ndarray
        Mass per unit length (kg/m).
    EA : float or numpy.ndarray
        Axial stiffness (N).
    al : float or numpy.ndarray
        Thermal dilatation coefficient (K**-1)
    Lp : float or numpy.ndarray
        Span length (m).
    A : float or numpy.ndarray
        Catenary constant or mechanical parameter at reference temperature (m).
    h : float or numpy.ndarray
        Height difference (m) between anchors.
    dT : float or numpy.ndarray
        Difference with reference temperature (K).
    g : float, optional
        Gravitational acceleration. The default is 9.81.
    epsilon : float, optional
        Relative error used in iterative schemes. The default is 1.0E-12
    maxiter : int, optional
        Maximum number of iterations in iterative schemes. The default is 16

    Returns
    -------
    float or numpy.ndarray (depending on input)
        New catenary constant at shifted temperature (m).
    float or numpy.ndarray (depending on input)
        Maximum error on iterative schemes.
    """
    H = m * g * A
    h_, e = tension_corr_temperature(
        m, EA, al, Lp, H, h, dT, g=g, epsilon=epsilon, maxiter=maxiter
    )
    return h_ / (m * g), e


class SCable:
    """A suspended cable."""

    def __init__(
        self,
        mass: Optional[float] = None,
        diameter: Optional[float] = None,
        EA: Optional[float] = None,
        length: Optional[float] = None,
        tension: Optional[float] = None,
        h: float = 0.0,
        g: float = 9.81,
    ) -> None:
        """Init with args.

        Parameters
        ----------
        mass : float
            Mass per unit length (kg/m).
        diameter : float
            Cable diameter (m). The default is None.
        EA : float
            Axial stiffness (N). The default is None.
        length : float
            Span length (m).
        tension : float
            Span tension (N).
        h : float, optional
            Height difference (m) between anchors. The default is 0.
        g : float, optional
            Gravitational acceleration. The default is 9.81.

        Returns
        -------
        None.
        """
        vrl = [mass, diameter, EA, length, tension, h, g]
        vrn = ["mass", "diameter", "EA", "length", "tension", "h", "g"]
        pos = [True, True, True, True, True, False, False]
        for i in range(len(vrl)):
            if not isinstance(vrl[i], float):
                raise TypeError(f"input {vrn[i]} must be a float")
            if vrl[i] < 0.0 and pos[i]:
                raise ValueError(f"input {vrn[i]} must be positive")

        self.g = g  # gravity (m/s**2)
        self.m = mass  # mass per length unit (kg/m)
        self.d = diameter  # conductor diameter (m)
        self.EA = EA  # axial stiffness (N)
        self.Lp = length  # span length (m)
        self.H = tension  # tension (N)
        self.h = h  # pole altitude difference (2nd minus 1st, m)

        # mechanical parameter (m)
        self.a = self.H / (self.m * self.g)
        # cable length at rest (gravity only) (m)
        self.L = catenary_length(self.Lp, self.a, self.h)
        # Irvine number (no unit)
        self.lm = irvine_number(self.Lp, self.a, self.h, self.m, self.EA, g=self.g)
        # useful value (no unit)
        self.q = _q_factor(self.L, self.h)

    def natural_frequencies(self, n: int = 1) -> np.ndarray:
        """Compute the n first modes of the vibrating string.

        Parameters
        ----------
        n : int, optional
            Number of modes to compute. The default is 1.

        Returns
        -------
        numpy.ndarray
            Array of frequencies (in Hz).
        """
        return np.linspace(1, n, n) * natural_frequency(self.L, self.a, self.g)

    def natural_frequency(self):
        """Compute the natural frequency of the vibrating string."""
        return self.natural_frequencies(n=1)[0]

    def irvine_frequencies(
        self, n: int = 10, epsilon: float = 1.0e-09, maxiter: int = 64
    ) -> np.ndarray:
        """Compute Irvine frequencies.

        Solve transcendental equation in [Irvine1974].

        Parameters
        ----------
        n : int, optional
            Number of frequencies to compute. The default is 10.
        epsilon : float, optional
            Absolute error on frequency. The default is 1.0E-09.
        maxiter : int, optional
            Max number of iterations. The default is 64.

        Returns
        -------
        numpy.ndarray
            Array of frequencies (in Hz).
        """
        omega = np.zeros((n,))
        err = np.zeros((n,))
        for k in range(n):
            xm = (2 * k + 1) * np.pi
            xM = (2 * k + 3) * np.pi
            count = 1
            while (xM - xm) > epsilon and count <= maxiter:
                x = 0.5 * (xm + xM)
                y = np.tan(0.5 * x) - 0.5 * x + 0.5 * x**3 / self.lm**2
                if y > 0:
                    xM = x
                elif y < 0:
                    xm = x
                count = count + 1
            omega[k] = 0.5 * (xm + xM)
            err[k] = xM - xm
        return self.natural_frequency() * omega / np.pi

    def normal_frequencies(self, n: int = 10) -> np.ndarray:
        """Compute in-plane natural frequencies (normal direction).

        Parameters
        ----------
        n : int, optional
            Number of frequencies to compute. The default is 10.

        Returns
        -------
        fq : numpy.ndarray
            Array of frequencies (in Hz).
        """
        fq = self.natural_frequencies(n=n)
        tf = self.irvine_frequencies((1 + n) // 2)
        fq[::2] = tf
        return fq

    def binormal_frequencies(self, n: int = 10) -> np.ndarray:
        """Compute out-of-plane natural frequencies (binormal direction).

        Parameters
        ----------
        n : int, optional
            Number of frequencies to compute. The default is 10.

        Returns
        -------
        numpy.ndarray
            Array of frequencies (in Hz).
        """
        return self.natural_frequencies(n=n)

    def altitude_1s(self, s: np.ndarray) -> np.ndarray:
        """Compute cable altitude regarding 1st pole (catenary equation).

        Parameters
        ----------
        s : numpy.ndarray
            Positions on span (curvilinear abscissa: 0 is first pole and 1 the
            second).

        Returns
        -------
        numpy.ndarray
            Array of altidudes (in meter); same shape as input s.
        """
        return _alts(s, self.Lp, self.a, self.h)

    def altitude_2s(self, s):
        """Same as altitude_1s but regarding 2nd pole."""
        return self.altitude_1s(s) - self.h

    def altitude_1c(self, s):
        """Same as altitude_1s but with curvilinear abcissa along the cable."""
        xm = 0.5 * (self.a * self.q - self.Lp)
        return self.a * (
            np.sqrt(1.0 + (self.L / self.a * s + np.sinh(xm / self.a)) ** 2)
            - np.sqrt(1.0 + np.sinh(xm / self.a) ** 2)
        )

    def altitude_2c(self, s):
        """Same as altitude_2c but regarding 2nd pole."""
        return self.altitude_1c(s) - self.h

    def cable2span(self, s):
        """Convert curvilinear abscissa along cable to curvilinear abscissa along span."""
        xm = 0.5 * (self.a * self.q - self.Lp)
        return (
            self.a * np.arcsinh(self.L / self.a * s + np.sinh(xm / self.a)) - xm
        ) / self.Lp

    def span2cable(self, s):
        """Convert curvilinear abscissa along span to curvilinear abscissa along cable."""
        return (
            2.0
            * self.a
            / self.L
            * np.sinh(0.5 * self.Lp / self.a * s)
            * np.cosh(0.5 * self.Lp / self.a * (s - 1.0) + 0.5 * self.q)
        )

    def sag(self):
        """Get sag in meters"""
        return sag(self.Lp, self.a, self.h)


def solve(
    cb: SCable,
    pm: simtools.Parameters,
    force: Optional[
        Callable[
            [np.ndarray, float, np.ndarray, np.ndarray, np.ndarray, np.ndarray],
            Tuple[np.ndarray, np.ndarray],
        ]
    ] = None,
    zt: float = 0.0,
    un0: Optional[np.ndarray] = None,
    ub0: Optional[np.ndarray] = None,
    vn0: Optional[np.ndarray] = None,
    vb0: Optional[np.ndarray] = None,
    remove_cat: bool = False,
) -> simtools.Results:
    """EOM solver for a suspended cable and an external force.

    Results are offsets regarding the equilibrium position (catenary equations)
    in a local triad. In order to have absolute offsets, outputs results must
    be projected in a fixed triad and the equilibrium position must be added.

    Parameters
    ----------
    cb : slenderpy.cable.SCable
        A cable object.
    pm : slenderpy.simtools.Parameters
        Simulation parameters.
    force : TYPE, optional
        A force object. The default is None, which will lead to no force applied.
        This object can be any object with a __call__ method and 6 arguments: s
        (array of struct. elements), t (time), yn (normal offset), yb (binormal
        offset), vn (normal speed) and vb (binormal speed).
    zt : float, optional
        Viscous damping.
    un0 : numpy.ndarray, optional
        Initial normal offset. The default is None.
    ub0 : numpy.ndarray, optional
        Initial binormal offset. The default is None.
    vn0 : numpy.ndarray, optional
        Initial normal velocity. The default is None.
    vb0 : numpy.ndarray, optional
        Initial binormal velocity. The default is None.
    remove_cat : bool, optional
        Whether or not remove catenary equation for normal offset initialization.
        The default is False.

    Returns
    -------
    slenderpy.simtools.Results
        Simulation output with offsets (tangential, normal and binormal) in
        meters and axial force in newtons for the positions and times specified
        in input parameters.
    """
    ns, s, ds, N, n = cbu.spacediscr(pm.ns)
    vt2, vl2 = cbu.vtvl(cb)
    C, A, _, J = cbu.matrix(ds, n)
    tAd, uAd = cbu.adim(cb)
    t, tf, dt, ht, ht2 = cbu.times(pm, tAd)
    tau = -1.0 * ht2
    un, ub, vn, vb = cbu.init_vars(cb, s, un0, ub0, vn0, vb0, uAd, remove_cat)
    ut, ef = cbu.utef(un, ub, C, s, ds, vt2)

    z = -2.0 * np.pi * np.sqrt(vt2) * zt * ht

    lov = ["ut", "un", "ub", "ef"]
    res = simtools.Results(lot=pm.time_vector_output().tolist(), lov=lov, los=pm.los)
    res.update(0, s, lov, [ut, un, ub, ef])

    if force is None:
        force = cbu.ZeroForce()

    Db = np.zeros((3, n))

    # loop
    res.start_timer()
    pb = spb.generate(pm.pp, pm.nt, desc=__name__)
    for k in range(pm.nt):

        h = -1.0 / vt2 * un + 0.5 * ((C * un) ** 2 + (C * ub) ** 2)
        e = 0.5 * np.sum((h[:-1] + h[1:]) * ds)
        b = vt2 + vl2 * e

        fn1, fn2, fb1, fb2 = cbu.adim_force(
            force, s, t, dt, un, ub, vn, vb, tAd, cb.L, uAd, cb.m, cb.g
        )

        Rvn = (
            (dt * b) * A * (un[1:-1] + 0.5 * ht * vn[1:-1])
            + (1 + z) * vn[1:-1]
            + dt * (0.5 * (fn1[1:-1] + fn2[1:-1]) + vl2 / vt2 * e)
        )
        Rvb = (
            (dt * b) * A * (ub[1:-1] + 0.5 * ht * vb[1:-1])
            + (1 + z) * vb[1:-1]
            + ht * (fb1[1:-1] + fb2[1:-1])
        )

        Db[0, +1:] = tau * b * A.diagonal(k=1)
        Db[1, :] = 1.0 - z + tau * b * A.diagonal(k=0)
        Db[2, :-1] = tau * b * A.diagonal(k=-1)

        Rhs = np.column_stack((Rvn, Rvb))
        vnb = solve_banded((1, 1), Db, Rhs)

        un[1:-1] += ht * (vn[1:-1] + vnb[:, 0])
        ub[1:-1] += ht * (vb[1:-1] + vnb[:, 1])
        vn[1:-1] = vnb[:, 0]
        vb[1:-1] = vnb[:, 1]

        t += dt

        ut, ef = cbu.utef(un, ub, C, s, ds, vt2)

        if (k + 1) % pm.rr == 0:
            res.update((k // pm.rr) + 1, s, lov, [ut, un, ub, ef])
            pb.update(pm.rr)

    # END FOR
    pb.close()
    res.stop_timer()
    res.set_state({"un": un * cb.L, "ub": ub * cb.L, "vn": vn * uAd, "vb": vb * uAd})

    # add dim
    res.data.assign_coords(
        {simtools.__stime__: res.data[simtools.__stime__].values * tAd}
    )
    for v in ["ut", "un", "ub"]:
        res.data[v] *= cb.L
    res.data["ef"] *= cb.EA

    return res


def _solve_added_mass(
    cb,
    pm,
    force=None,
    am=None,
    zt=0.0,
    un0=None,
    ub0=None,
    vn0=None,
    vb0=None,
    remove_cat=False,
):
    if am is None:
        return solve(
            cb,
            pm,
            force=force,
            zt=0.0,
            un0=un0,
            ub0=ub0,
            vn0=vn0,
            vb0=vb0,
            remove_cat=remove_cat,
        )

    ns, s, ds, N, n = cbu.spacediscr(pm.ns)

    # total mass
    tm = cbu.interp_init(s, am) + cb.m
    vt2 = cb.H / (tm * cb.g * cb.L)
    vl2 = cb.EA / (tm * cb.g * cb.L)

    C, A, _, J = cbu.matrix(ds, n)
    tAd, uAd = cbu.adim(cb)
    t, tf, dt, ht, ht2 = cbu.times(pm, tAd)
    tau = -1.0 * ht2
    un, ub, vn, vb = cbu.init_vars(cb, s, un0, ub0, vn0, vb0, uAd, remove_cat)
    ut, ef = cbu.utef(un, ub, C, s, ds, vt2)

    z = -2.0 * np.pi * np.sqrt(vt2[1:-1]) * zt * ht

    lov = ["ut", "un", "ub", "ef"]
    res = simtools.Results(lot=pm.time_vector_output().tolist(), lov=lov, los=pm.los)
    res.update(0, s, lov, [ut, un, ub, ef])

    if force is None:
        force = cbu.ZeroForce()

    Db = np.zeros((3, n))

    # loop
    res.start_timer()
    pb = spb.generate(pm.pp, pm.nt, desc=__name__)
    for k in range(pm.nt):

        h = -1.0 / vt2 * un + 0.5 * ((C * un) ** 2 + (C * ub) ** 2)
        e = 0.5 * np.sum((h[:-1] + h[1:]) * ds)
        b = vt2 + vl2 * e
        c = vl2 / vt2 * e
        bA = sp.sparse.diags([b[1:-1]], [0]) * A

        fn1, fn2, fb1, fb2 = cbu.adim_force(
            force, s, t, dt, un, ub, vn, vb, tAd, cb.L, uAd, cb.m, cb.g
        )

        Rvn = (
            dt * bA * (un[1:-1] + 0.5 * ht * vn[1:-1])
            + (1 + z) * vn[1:-1]
            + dt * (0.5 * (fn1[1:-1] + fn2[1:-1]) + c[1:-1])
        )
        Rvb = (
            dt * bA * (ub[1:-1] + 0.5 * ht * vb[1:-1])
            + (1 + z) * vb[1:-1]
            + ht * (fb1[1:-1] + fb2[1:-1])
        )

        Db[0, +1:] = tau * bA.diagonal(k=1)
        Db[1, :] = 1.0 - z + tau * bA.diagonal(k=0)
        Db[2, :-1] = tau * bA.diagonal(k=-1)

        Rhs = np.column_stack((Rvn, Rvb))
        vnb = solve_banded((1, 1), Db, Rhs)

        un[1:-1] += ht * (vn[1:-1] + vnb[:, 0])
        ub[1:-1] += ht * (vb[1:-1] + vnb[:, 1])
        vn[1:-1] = vnb[:, 0]
        vb[1:-1] = vnb[:, 1]

        t += dt

        ut, ef = cbu.utef(un, ub, C, s, ds, vt2)

        if (k + 1) % pm.rr == 0:
            res.update((k // pm.rr) + 1, s, lov, [ut, un, ub, ef])
            pb.update(pm.rr)

    # END FOR
    pb.close()
    res.stop_timer()
    res.set_state({"un": un * cb.L, "ub": ub * cb.L, "vn": vn * uAd, "vb": vb * uAd})

    # add dim
    res.data.assign_coords(
        {simtools.__stime__: res.data[simtools.__stime__].values * tAd}
    )
    for v in ["ut", "un", "ub"]:
        res.data[v] *= cb.L
    res.data["ef"] *= cb.EA

    return res


def tnb2xyz(
    res: simtools.Results, cb: SCable, mix_curv: bool = False
) -> simtools.Results:
    """Project raw outputs from a cable solver to classi fixed triad.

    Projection from local (tnb) triad to classic (xyz): ex, ez is the plane
    defined by the poles and the span at rest, ex is horizontal and ez vertical;
    ey is such that exyz is direct (thus ey = -eb).

    Parameters
    ----------
    res : slenderpy.simtools.Results
        Input results from a cable simulation. The absence of one or more keys
        among the following list will lead to undefined behaviour: [ut, un, ub].
    cb : slenderpy.cable.SCable
        The cable object used to generate the results.
    mix_curv : TYPE, optional
        DESCRIPTION. The default is False.

    Returns
    -------
    prj : TYPE
        DESCRIPTION.
    """

    s = res.data[simtools.__scabs__].values
    if not mix_curv:
        ps = cb.cable2span(s)
    else:
        ps = s

    # data out
    prj = simtools.Results(
        lot=res.data[simtools.__stime__].values.tolist(),
        lov=["ux", "uy", "uz", "ef"],
        los=ps,
    )

    for i, st in enumerate(s):
        # et in uxyz
        tx = 1.0
        tz = cb.Lp / cb.L * np.sinh(cb.Lp / cb.a * (st - 0.5) + 0.5 * cb.q)
        tn = np.sqrt(tx**2 + tz**2)
        tx /= tn
        tz /= tn

        ut = res.data["ut"].values[:, i]
        un = res.data["un"].values[:, i]
        ub = res.data["ub"].values[:, i]

        prj.data["ux"].values[:, i] = tx * ut - tz * un + 0.0 * ub
        prj.data["uy"].values[:, i] = 0.0 * ut + 0.0 * un - 1.0 * ub
        prj.data["uz"].values[:, i] = tz * ut + tx * un + 0.0 * ub

    prj.data["ef"].values = res.data["ef"].values

    return prj


def export_vtk(
    cb: SCable,
    res: simtools.Results,
    rep: str,
    file: str = "snapshot",
    fmt: str = "%+10.3E",
) -> None:
    """Export results from a simulation to VTK files.

    Input results must have been converted to the (xyz) triad.

    Parameters
    ----------
    cb : slenderpy.cable.SCable
        The cable object used to generate the results
    res : slenderpy.simulation.Results
        Results to export.
    rep : str
        Directory where to write the vtk files.
    file : str, optional
        Prefix name for generated files. The default is 'snapshot'.
    fmt : str, optional
        float format in generated files. The default is '%+10.3E'.

    Raises
    ------
    ValueError
        DESCRIPTION.
    """
    if not os.path.isdir(rep):
        raise ValueError("input rep must be a directory")

    sep = " "
    enc = "UTF-8"
    aos = res.data[simtools.__scabs__]

    def nda2str(dat, delimiter=sep, fmt=fmt, encoding=enc):
        s = io.BytesIO()
        np.savetxt(s, dat, delimiter=delimiter, fmt=fmt, encoding=encoding)
        return s.getvalue().decode(encoding=encoding)

    header = "# vtk DataFile Version 3.0\nvtk output\nASCII\nDATASET POLYDATA\n"
    tmp = np.zeros((len(aos), 3))
    tmp[:, 0] = cb.Lp * aos.values
    pos = nda2str(tmp)

    tmp = np.concatenate(([len(aos)], range(len(aos))))
    lin = nda2str(tmp.reshape((1, len(tmp))), fmt="%d")
    hdv = "vectors offset float\n"
    hdc = "scalars cat float\nLOOKUP_TABLE default\n"
    tmp = cb.altitude_1s(aos.values)
    cat = nda2str(tmp)

    hde = "scalars ef float\nLOOKUP_TABLE default\n"

    for i, t in enumerate(res.data[simtools.__stime__]):
        with open(
            os.path.join(rep, file + f"_{i:06d}.vtk"), mode="w", encoding="utf-8"
        ) as f:
            f.write(header)

            f.write(f"POINTS {len(aos)} float\n")
            f.write(pos)

            f.write(f"LINES 1 {1 + len(aos)}\n")
            f.write(lin)

            f.write(f"POINT_DATA {len(aos)}\n")

            f.write(hdv)
            tmp = nda2str(
                np.column_stack(
                    (
                        res.data["ux"].values[i, :],
                        res.data["uy"].values[i, :],
                        res.data["uz"].values[i, :],
                    )
                )
            )
            f.write(tmp)

            f.write(hdc)
            f.write(cat)

            f.write(hde)
            f.write(nda2str(res.data["ef"].values[i, :]))<|MERGE_RESOLUTION|>--- conflicted
+++ resolved
@@ -143,7 +143,6 @@
     return __alts(Lp, a, x, s)
 
 
-<<<<<<< HEAD
 def argsag(
     Lp: Union[float, np.ndarray],
     a: Union[float, np.ndarray],
@@ -172,8 +171,6 @@
     return (a * np.arcsinh(h / Lp) - x) / Lp
 
 
-=======
->>>>>>> 85968b1c
 def sag(
     Lp: Union[float, np.ndarray],
     a: Union[float, np.ndarray],
@@ -635,27 +632,20 @@
     pb = spb.generate(pm.pp, pm.nt, desc=__name__)
     for k in range(pm.nt):
 
-        h = -1.0 / vt2 * un + 0.5 * ((C * un) ** 2 + (C * ub) ** 2)
+        h = -1. / vt2 * un + 0.5 * ((C * un)**2 + (C * ub)**2)
         e = 0.5 * np.sum((h[:-1] + h[1:]) * ds)
         b = vt2 + vl2 * e
 
-        fn1, fn2, fb1, fb2 = cbu.adim_force(
-            force, s, t, dt, un, ub, vn, vb, tAd, cb.L, uAd, cb.m, cb.g
-        )
-
-        Rvn = (
-            (dt * b) * A * (un[1:-1] + 0.5 * ht * vn[1:-1])
-            + (1 + z) * vn[1:-1]
-            + dt * (0.5 * (fn1[1:-1] + fn2[1:-1]) + vl2 / vt2 * e)
-        )
-        Rvb = (
-            (dt * b) * A * (ub[1:-1] + 0.5 * ht * vb[1:-1])
-            + (1 + z) * vb[1:-1]
-            + ht * (fb1[1:-1] + fb2[1:-1])
-        )
+        fn1, fn2, fb1, fb2 = cbu.adim_force(force, s, t, dt, un, ub, vn, vb,
+                                            tAd, cb.L, uAd, cb.m, cb.g)
+
+        Rvn = (dt * b) * A * (un[1:-1] + 0.5 * ht * vn[1:-1]) + (1 + z) * vn[1:-1] + \
+              dt * (0.5 * (fn1[1:-1] + fn2[1:-1]) + vl2 / vt2 * e)
+        Rvb = (dt * b) * A * (ub[1:-1] + 0.5 * ht * vb[1:-1]) + (1 + z) * vb[1:-1] + \
+              ht * (fb1[1:-1] + fb2[1:-1])
 
         Db[0, +1:] = tau * b * A.diagonal(k=1)
-        Db[1, :] = 1.0 - z + tau * b * A.diagonal(k=0)
+        Db[1, :] = 1. - z + tau * b * A.diagonal(k=0)
         Db[2, :-1] = tau * b * A.diagonal(k=-1)
 
         Rhs = np.column_stack((Rvn, Rvb))
@@ -677,43 +667,25 @@
     # END FOR
     pb.close()
     res.stop_timer()
-    res.set_state({"un": un * cb.L, "ub": ub * cb.L, "vn": vn * uAd, "vb": vb * uAd})
+    res.set_state({"un": un * cb.L,
+                   "ub": ub * cb.L,
+                   "vn": vn * uAd,
+                   "vb": vb * uAd})
 
     # add dim
-    res.data.assign_coords(
-        {simtools.__stime__: res.data[simtools.__stime__].values * tAd}
-    )
-    for v in ["ut", "un", "ub"]:
+    res.data.assign_coords({simtools.__stime__: res.data[simtools.__stime__].values * tAd})
+    for v in ['ut', 'un', 'ub']:
         res.data[v] *= cb.L
-    res.data["ef"] *= cb.EA
+    res.data['ef'] *= cb.EA
 
     return res
 
 
-def _solve_added_mass(
-    cb,
-    pm,
-    force=None,
-    am=None,
-    zt=0.0,
-    un0=None,
-    ub0=None,
-    vn0=None,
-    vb0=None,
-    remove_cat=False,
-):
+def _solve_added_mass(cb, pm, force=None, am=None, zt=0., un0=None, ub0=None,
+                      vn0=None, vb0=None, remove_cat=False):
     if am is None:
-        return solve(
-            cb,
-            pm,
-            force=force,
-            zt=0.0,
-            un0=un0,
-            ub0=ub0,
-            vn0=vn0,
-            vb0=vb0,
-            remove_cat=remove_cat,
-        )
+        return solve(cb, pm, force=force, zt=0., un0=un0, ub0=ub0, vn0=vn0,
+                     vb0=vb0, remove_cat=remove_cat)
 
     ns, s, ds, N, n = cbu.spacediscr(pm.ns)
 
@@ -725,13 +697,13 @@
     C, A, _, J = cbu.matrix(ds, n)
     tAd, uAd = cbu.adim(cb)
     t, tf, dt, ht, ht2 = cbu.times(pm, tAd)
-    tau = -1.0 * ht2
+    tau = -1. * ht2
     un, ub, vn, vb = cbu.init_vars(cb, s, un0, ub0, vn0, vb0, uAd, remove_cat)
     ut, ef = cbu.utef(un, ub, C, s, ds, vt2)
 
-    z = -2.0 * np.pi * np.sqrt(vt2[1:-1]) * zt * ht
-
-    lov = ["ut", "un", "ub", "ef"]
+    z = -2. * np.pi * np.sqrt(vt2[1:-1]) * zt * ht
+
+    lov = ['ut', 'un', 'ub', 'ef']
     res = simtools.Results(lot=pm.time_vector_output().tolist(), lov=lov, los=pm.los)
     res.update(0, s, lov, [ut, un, ub, ef])
 
@@ -745,29 +717,22 @@
     pb = spb.generate(pm.pp, pm.nt, desc=__name__)
     for k in range(pm.nt):
 
-        h = -1.0 / vt2 * un + 0.5 * ((C * un) ** 2 + (C * ub) ** 2)
+        h = -1. / vt2 * un + 0.5 * ((C * un)**2 + (C * ub)**2)
         e = 0.5 * np.sum((h[:-1] + h[1:]) * ds)
         b = vt2 + vl2 * e
         c = vl2 / vt2 * e
         bA = sp.sparse.diags([b[1:-1]], [0]) * A
 
-        fn1, fn2, fb1, fb2 = cbu.adim_force(
-            force, s, t, dt, un, ub, vn, vb, tAd, cb.L, uAd, cb.m, cb.g
-        )
-
-        Rvn = (
-            dt * bA * (un[1:-1] + 0.5 * ht * vn[1:-1])
-            + (1 + z) * vn[1:-1]
-            + dt * (0.5 * (fn1[1:-1] + fn2[1:-1]) + c[1:-1])
-        )
-        Rvb = (
-            dt * bA * (ub[1:-1] + 0.5 * ht * vb[1:-1])
-            + (1 + z) * vb[1:-1]
-            + ht * (fb1[1:-1] + fb2[1:-1])
-        )
+        fn1, fn2, fb1, fb2 = cbu.adim_force(force, s, t, dt, un, ub, vn, vb,
+                                            tAd, cb.L, uAd, cb.m, cb.g)
+
+        Rvn = (dt * bA * (un[1:-1] + 0.5 * ht * vn[1:-1]) + (1 + z) * vn[1:-1]
+               + dt * (0.5 * (fn1[1:-1] + fn2[1:-1]) + c[1:-1]))
+        Rvb = (dt * bA * (ub[1:-1] + 0.5 * ht * vb[1:-1]) + (1 + z) * vb[1:-1]
+               + ht * (fb1[1:-1] + fb2[1:-1]))
 
         Db[0, +1:] = tau * bA.diagonal(k=1)
-        Db[1, :] = 1.0 - z + tau * bA.diagonal(k=0)
+        Db[1, :] = 1. - z + tau * bA.diagonal(k=0)
         Db[2, :-1] = tau * bA.diagonal(k=-1)
 
         Rhs = np.column_stack((Rvn, Rvb))
@@ -789,22 +754,23 @@
     # END FOR
     pb.close()
     res.stop_timer()
-    res.set_state({"un": un * cb.L, "ub": ub * cb.L, "vn": vn * uAd, "vb": vb * uAd})
+    res.set_state({"un": un * cb.L,
+                   "ub": ub * cb.L,
+                   "vn": vn * uAd,
+                   "vb": vb * uAd})
 
     # add dim
-    res.data.assign_coords(
-        {simtools.__stime__: res.data[simtools.__stime__].values * tAd}
-    )
-    for v in ["ut", "un", "ub"]:
+    res.data.assign_coords({simtools.__stime__: res.data[simtools.__stime__].values * tAd})
+    for v in ['ut', 'un', 'ub']:
         res.data[v] *= cb.L
-    res.data["ef"] *= cb.EA
+    res.data['ef'] *= cb.EA
 
     return res
 
 
-def tnb2xyz(
-    res: simtools.Results, cb: SCable, mix_curv: bool = False
-) -> simtools.Results:
+def tnb2xyz(res: simtools.Results,
+            cb: SCable,
+            mix_curv: bool = False) -> simtools.Results:
     """Project raw outputs from a cable solver to classi fixed triad.
 
     Projection from local (tnb) triad to classic (xyz): ex, ez is the plane
@@ -834,40 +800,35 @@
         ps = s
 
     # data out
-    prj = simtools.Results(
-        lot=res.data[simtools.__stime__].values.tolist(),
-        lov=["ux", "uy", "uz", "ef"],
-        los=ps,
-    )
+    prj = simtools.Results(lot=res.data[simtools.__stime__].values.tolist(),
+                           lov=['ux', 'uy', 'uz', 'ef'], los=ps)
 
     for i, st in enumerate(s):
         # et in uxyz
-        tx = 1.0
+        tx = 1.
         tz = cb.Lp / cb.L * np.sinh(cb.Lp / cb.a * (st - 0.5) + 0.5 * cb.q)
         tn = np.sqrt(tx**2 + tz**2)
         tx /= tn
         tz /= tn
 
-        ut = res.data["ut"].values[:, i]
-        un = res.data["un"].values[:, i]
-        ub = res.data["ub"].values[:, i]
-
-        prj.data["ux"].values[:, i] = tx * ut - tz * un + 0.0 * ub
-        prj.data["uy"].values[:, i] = 0.0 * ut + 0.0 * un - 1.0 * ub
-        prj.data["uz"].values[:, i] = tz * ut + tx * un + 0.0 * ub
-
-    prj.data["ef"].values = res.data["ef"].values
+        ut = res.data['ut'].values[:, i]
+        un = res.data['un'].values[:, i]
+        ub = res.data['ub'].values[:, i]
+
+        prj.data['ux'].values[:, i] = tx * ut - tz * un + 0. * ub
+        prj.data['uy'].values[:, i] = 0. * ut + 0. * un - 1. * ub
+        prj.data['uz'].values[:, i] = tz * ut + tx * un + 0. * ub
+
+    prj.data['ef'].values = res.data['ef'].values
 
     return prj
 
 
-def export_vtk(
-    cb: SCable,
-    res: simtools.Results,
-    rep: str,
-    file: str = "snapshot",
-    fmt: str = "%+10.3E",
-) -> None:
+def export_vtk(cb: SCable,
+               res: simtools.Results,
+               rep: str,
+               file: str = 'snapshot',
+               fmt: str = '%+10.3E') -> None:
     """Export results from a simulation to VTK files.
 
     Input results must have been converted to the (xyz) triad.
@@ -891,10 +852,10 @@
         DESCRIPTION.
     """
     if not os.path.isdir(rep):
-        raise ValueError("input rep must be a directory")
-
-    sep = " "
-    enc = "UTF-8"
+        raise ValueError('input rep must be a directory')
+
+    sep = ' '
+    enc = 'UTF-8'
     aos = res.data[simtools.__scabs__]
 
     def nda2str(dat, delimiter=sep, fmt=fmt, encoding=enc):
@@ -902,48 +863,41 @@
         np.savetxt(s, dat, delimiter=delimiter, fmt=fmt, encoding=encoding)
         return s.getvalue().decode(encoding=encoding)
 
-    header = "# vtk DataFile Version 3.0\nvtk output\nASCII\nDATASET POLYDATA\n"
+    header = '# vtk DataFile Version 3.0\nvtk output\nASCII\nDATASET POLYDATA\n'
     tmp = np.zeros((len(aos), 3))
     tmp[:, 0] = cb.Lp * aos.values
     pos = nda2str(tmp)
 
     tmp = np.concatenate(([len(aos)], range(len(aos))))
-    lin = nda2str(tmp.reshape((1, len(tmp))), fmt="%d")
-    hdv = "vectors offset float\n"
-    hdc = "scalars cat float\nLOOKUP_TABLE default\n"
+    lin = nda2str(tmp.reshape((1, len(tmp))), fmt='%d')
+    hdv = 'vectors offset float\n'
+    hdc = 'scalars cat float\nLOOKUP_TABLE default\n'
     tmp = cb.altitude_1s(aos.values)
     cat = nda2str(tmp)
 
-    hde = "scalars ef float\nLOOKUP_TABLE default\n"
+    hde = 'scalars ef float\nLOOKUP_TABLE default\n'
 
     for i, t in enumerate(res.data[simtools.__stime__]):
-        with open(
-            os.path.join(rep, file + f"_{i:06d}.vtk"), mode="w", encoding="utf-8"
-        ) as f:
+        with open(os.path.join(rep, file + f'_{i:06d}.vtk'),
+                  mode='w', encoding="utf-8") as f:
             f.write(header)
 
-            f.write(f"POINTS {len(aos)} float\n")
+            f.write(f'POINTS {len(aos)} float\n')
             f.write(pos)
 
-            f.write(f"LINES 1 {1 + len(aos)}\n")
+            f.write(f'LINES 1 {1 + len(aos)}\n')
             f.write(lin)
 
-            f.write(f"POINT_DATA {len(aos)}\n")
+            f.write(f'POINT_DATA {len(aos)}\n')
 
             f.write(hdv)
-            tmp = nda2str(
-                np.column_stack(
-                    (
-                        res.data["ux"].values[i, :],
-                        res.data["uy"].values[i, :],
-                        res.data["uz"].values[i, :],
-                    )
-                )
-            )
+            tmp = nda2str(np.column_stack((res.data['ux'].values[i, :],
+                                           res.data['uy'].values[i, :],
+                                           res.data['uz'].values[i, :])))
             f.write(tmp)
 
             f.write(hdc)
             f.write(cat)
 
             f.write(hde)
-            f.write(nda2str(res.data["ef"].values[i, :]))+            f.write(nda2str(res.data['ef'].values[i, :]))