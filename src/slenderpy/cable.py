--- conflicted
+++ resolved
@@ -144,7 +144,6 @@
     return __alts(Lp, a, x, s)
 
 
-<<<<<<< HEAD
 def argsag(
     Lp: Union[float, np.ndarray],
     a: Union[float, np.ndarray],
@@ -173,8 +172,6 @@
     return (a * np.arcsinh(h / Lp) - x) / Lp
 
 
-=======
->>>>>>> 4059146b
 def sag(
     Lp: Union[float, np.ndarray],
     a: Union[float, np.ndarray],
@@ -572,10 +569,7 @@
     vn0: Optional[np.ndarray] = None,
     vb0: Optional[np.ndarray] = None,
     remove_cat: bool = False,
-<<<<<<< HEAD
-=======
-    cfl_hint=None,
->>>>>>> 4059146b
+    cfl_hint = None,
 ) -> simtools.Results:
     """EOM solver for a suspended cable and an external force.
 
@@ -644,8 +638,6 @@
         e = 0.5 * np.sum((h[:-1] + h[1:]) * ds)
         b = vt2 + vl2 * e
 
-<<<<<<< HEAD
-=======
         cfl = np.sqrt(b) * dt / np.min(ds)
         if cfl_hint is not None and cfl > 1.0:
             msg = (
@@ -661,7 +653,6 @@
                     "Wrong value for cfl_hint (must be in [None, 'err', 'print'])."
                 )
 
->>>>>>> 4059146b
         fn1, fn2, fb1, fb2 = cbu.adim_force(
             force, s, t, dt, un, ub, vn, vb, tAd, cb.L, uAd, cb.m, cb.g
         )
